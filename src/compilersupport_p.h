--- conflicted
+++ resolved
@@ -211,19 +211,8 @@
         return 0;
     }
 
-<<<<<<< HEAD
-//
-// bugbug: working with tinycbor folks to address this properly. 
-// Issue https://github.com/01org/tinycbor/issues/47
-//
-#pragma warning(disable:4244)
-    return sign | ((exp + 15) << 10) | mant;
-#pragma warning(default:4244)
-
-=======
     /* safe cast here as bit operations above guarantee not to overflow */
     return (unsigned short)(sign | ((exp + 15) << 10) | mant);
->>>>>>> f644b290
 #endif
 }
 
