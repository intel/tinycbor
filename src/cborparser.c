/****************************************************************************
**
** Copyright (C) 2017 Intel Corporation
**
** Permission is hereby granted, free of charge, to any person obtaining a copy
** of this software and associated documentation files (the "Software"), to deal
** in the Software without restriction, including without limitation the rights
** to use, copy, modify, merge, publish, distribute, sublicense, and/or sell
** copies of the Software, and to permit persons to whom the Software is
** furnished to do so, subject to the following conditions:
**
** The above copyright notice and this permission notice shall be included in
** all copies or substantial portions of the Software.
**
** THE SOFTWARE IS PROVIDED "AS IS", WITHOUT WARRANTY OF ANY KIND, EXPRESS OR
** IMPLIED, INCLUDING BUT NOT LIMITED TO THE WARRANTIES OF MERCHANTABILITY,
** FITNESS FOR A PARTICULAR PURPOSE AND NONINFRINGEMENT. IN NO EVENT SHALL THE
** AUTHORS OR COPYRIGHT HOLDERS BE LIABLE FOR ANY CLAIM, DAMAGES OR OTHER
** LIABILITY, WHETHER IN AN ACTION OF CONTRACT, TORT OR OTHERWISE, ARISING FROM,
** OUT OF OR IN CONNECTION WITH THE SOFTWARE OR THE USE OR OTHER DEALINGS IN
** THE SOFTWARE.
**
****************************************************************************/

#ifndef _BSD_SOURCE
#define _BSD_SOURCE 1
#endif
#ifndef _DEFAULT_SOURCE
#define _DEFAULT_SOURCE 1
#endif
#ifndef __STDC_LIMIT_MACROS
#  define __STDC_LIMIT_MACROS 1
#endif

#include "cbor.h"
#include "cborinternal_p.h"
#include "compilersupport_p.h"

#include <string.h>

/**
 * \defgroup CborParsing Parsing CBOR streams
 * \brief Group of functions used to parse CBOR streams.
 *
 * TinyCBOR provides functions for pull-based stream parsing of a CBOR-encoded
 * payload. The main data type for the parsing is a CborValue, which behaves
 * like an iterator and can be used to extract the encoded data. It is first
 * initialized with a call to cbor_parser_init() and is usually used to extract
 * exactly one item, most often an array or map.
 *
 * Nested CborValue objects can be parsed using cbor_value_enter_container().
 * Each call to cbor_value_enter_container() must be matched by a call to
 * cbor_value_leave_container(), with the exact same parameters.
 *
 * The example below initializes a CborParser object, begins the parsing with a
 * CborValue and decodes a single integer:
 *
 * \code
 * int extract_int(const uint8_t *buffer, size_t len)
 * {
 *     CborParser parser;
 *     CborValue value;
 *     int result;
 *     cbor_parser_init(buffer, len, 0, &parser, &value);
 *     cbor_value_get_int(&value, &result);
 *     return result;
 * }
 * \endcode
 *
 * The code above does no error checking, which means it assumes the data comes
 * from a source trusted to send one properly-encoded integer. The following
 * example does the exact same operation, but includes error checking and
 * returns 0 on parsing failure:
 *
 * \code
 * int extract_int(const uint8_t *buffer, size_t len)
 * {
 *     CborParser parser;
 *     CborValue value;
 *     int result;
 *     if (cbor_parser_init(buffer, len, 0, &parser, &value) != CborNoError)
 *         return 0;
 *     if (!cbor_value_is_integer(&value) ||
 *             cbor_value_get_int(&value, &result) != CborNoError)
 *         return 0;
 *     return result;
 * }
 * \endcode
 *
 * Note, in the example above, that one can't distinguish a parsing failure
 * from an encoded value of zero. Reporting a parsing error is left as an
 * exercise to the reader.
 *
 * The code above does not execute a range-check either: it is possible that
 * the value decoded from the CBOR stream encodes a number larger than what can
 * be represented in a variable of type \c{int}. If detecting that case is
 * important, the code should call cbor_value_get_int_checked() instead.
 *
 * <h3 class="groupheader">Memory and parsing constraints</h3>
 *
 * TinyCBOR is designed to run with little memory and with minimal overhead.
 * Except where otherwise noted, the parser functions always run on constant
 * time (O(1)), do not recurse and never allocate memory (thus, stack usage is
 * bounded and is O(1)).
 *
 * <h3 class="groupheader">Error handling and preconditions</h3>
 *
 * All functions operating on a CborValue return a CborError condition, with
 * CborNoError standing for the normal situation in which no parsing error
 * occurred. All functions may return parsing errors in case the stream cannot
 * be decoded properly, be it due to corrupted data or due to reaching the end
 * of the input buffer.
 *
 * Error conditions must not be ignored. All decoder functions have undefined
 * behavior if called after an error has been reported, and may crash.
 *
 * Some functions are also documented to have preconditions, like
 * cbor_value_get_int() requiring that the input be an integral value.
 * Violation of preconditions also results in undefined behavior and the
 * program may crash.
 */

/**
 * \addtogroup CborParsing
 * @{
 */

/**
 * \struct CborValue
 *
 * This type contains one value parsed from the CBOR stream. Each CborValue
 * behaves as an iterator in a StAX-style parser.
 *
 * \if privatedocs
 * Implementation details: the CborValue contains these fields:
 * \list
 *   \li ptr: pointer to the actual data
 *   \li flags: flags from the decoder
 *   \li extra: partially decoded integer value (0, 1 or 2 bytes)
 *   \li remaining: remaining items in this collection after this item or UINT32_MAX if length is unknown
 * \endlist
 * \endif
 */

static inline uint16_t get16(const uint8_t *ptr)
{
    uint16_t result;
    memcpy(&result, ptr, sizeof(result));
    return cbor_ntohs(result);
}

static inline uint32_t get32(const uint8_t *ptr)
{
    uint32_t result;
    memcpy(&result, ptr, sizeof(result));
    return cbor_ntohl(result);
}

static inline uint64_t get64(const uint8_t *ptr)
{
    uint64_t result;
    memcpy(&result, ptr, sizeof(result));
    return cbor_ntohll(result);
}

CborError CBOR_INTERNAL_API_CC _cbor_value_extract_number(const uint8_t **ptr, const uint8_t *end, uint64_t *len)
{
    uint8_t additional_information = **ptr & SmallValueMask;
    ++*ptr;
    if (additional_information < Value8Bit) {
        *len = additional_information;
        return CborNoError;
    }
    if (unlikely(additional_information > Value64Bit))
        return CborErrorIllegalNumber;

    size_t bytesNeeded = (size_t)(1 << (additional_information - Value8Bit));
    if (unlikely(bytesNeeded > (size_t)(end - *ptr))) {
        return CborErrorUnexpectedEOF;
    } else if (bytesNeeded == 1) {
        *len = (uint8_t)(*ptr)[0];
    } else if (bytesNeeded == 2) {
        *len = get16(*ptr);
    } else if (bytesNeeded == 4) {
        *len = get32(*ptr);
    } else {
        *len = get64(*ptr);
    }
    *ptr += bytesNeeded;
    return CborNoError;
}

static CborError extract_length(const CborParser *parser, const uint8_t **ptr, size_t *len)
{
    uint64_t v;
    CborError err = _cbor_value_extract_number(ptr, parser->end, &v);
    if (err) {
        *len = 0;
        return err;
    }

    *len = (size_t)v;
    if (v != *len)
        return CborErrorDataTooLarge;
    return CborNoError;
}

static bool is_fixed_type(uint8_t type)
{
    return type != CborTextStringType && type != CborByteStringType && type != CborArrayType &&
           type != CborMapType;
}

static CborError preparse_value(CborValue *it)
{
    const CborParser *parser = it->parser;
    it->type = CborInvalidType;

    /* are we at the end? */
    if (it->ptr == parser->end)
        return CborErrorUnexpectedEOF;

    uint8_t descriptor = *it->ptr;
    uint8_t type = descriptor & MajorTypeMask;
    it->type = type;
    it->flags = 0;
    it->extra = (descriptor &= SmallValueMask);

    if (descriptor > Value64Bit) {
        if (unlikely(descriptor != IndefiniteLength))
            return type == CborSimpleType ? CborErrorUnknownType : CborErrorIllegalNumber;
        if (likely(!is_fixed_type(type))) {
            /* special case */
            it->flags |= CborIteratorFlag_UnknownLength;
            it->type = type;
            return CborNoError;
        }
        return type == CborSimpleType ? CborErrorUnexpectedBreak : CborErrorIllegalNumber;
    }

    size_t bytesNeeded = descriptor < Value8Bit ? 0 : (1 << (descriptor - Value8Bit));
    if (bytesNeeded + 1 > (size_t)(parser->end - it->ptr))
        return CborErrorUnexpectedEOF;

    uint8_t majortype = type >> MajorTypeShift;
    if (majortype == NegativeIntegerType) {
        it->flags |= CborIteratorFlag_NegativeInteger;
        it->type = CborIntegerType;
    } else if (majortype == SimpleTypesType) {
        switch (descriptor) {
        case FalseValue:
            it->extra = false;
            it->type = CborBooleanType;
            break;

        case SinglePrecisionFloat:
        case DoublePrecisionFloat:
            it->flags |= CborIteratorFlag_IntegerValueTooLarge;
            /* fall through */
        case TrueValue:
        case NullValue:
        case UndefinedValue:
        case HalfPrecisionFloat:
            it->type = *it->ptr;
            break;

        case SimpleTypeInNextByte:
            it->extra = (uint8_t)it->ptr[1];
#ifndef CBOR_PARSER_NO_STRICT_CHECKS
            if (unlikely(it->extra < 32)) {
                it->type = CborInvalidType;
                return CborErrorIllegalSimpleType;
            }
#endif
            break;

        case 28:
        case 29:
        case 30:
        case Break:
            cbor_assert(false);  /* these conditions can't be reached */
            return CborErrorUnexpectedBreak;
        }
        return CborNoError;
    }

    /* try to decode up to 16 bits */
    if (descriptor < Value8Bit)
        return CborNoError;

    if (descriptor == Value8Bit)
        it->extra = (uint8_t)it->ptr[1];
    else if (descriptor == Value16Bit)
        it->extra = get16(it->ptr + 1);
    else
        it->flags |= CborIteratorFlag_IntegerValueTooLarge;     /* Value32Bit or Value64Bit */
    return CborNoError;
}

static CborError preparse_next_value_nodecrement(CborValue *it)
{
    if (it->remaining == UINT32_MAX && it->ptr != it->parser->end && *it->ptr == (uint8_t)BreakByte) {
        /* end of map or array */
        ++it->ptr;
        it->type = CborInvalidType;
        it->remaining = 0;
        return CborNoError;
    }

    return preparse_value(it);
}

static CborError preparse_next_value(CborValue *it)
{
    if (it->remaining != UINT32_MAX) {
        /* don't decrement the item count if the current item is tag: they don't count */
        if (it->type != CborTagType && --it->remaining == 0) {
            it->type = CborInvalidType;
            return CborNoError;
        }
    }
    return preparse_next_value_nodecrement(it);
}

static CborError advance_internal(CborValue *it)
{
    uint64_t length;
    CborError err = _cbor_value_extract_number(&it->ptr, it->parser->end, &length);
    cbor_assert(err == CborNoError);

    if (it->type == CborByteStringType || it->type == CborTextStringType) {
        cbor_assert(length == (size_t)length);
        cbor_assert((it->flags & CborIteratorFlag_UnknownLength) == 0);
        it->ptr += length;
    }

    return preparse_next_value(it);
}

/** \internal
 *
 * Decodes the CBOR integer value when it is larger than the 16 bits available
 * in value->extra. This function requires that value->flags have the
 * CborIteratorFlag_IntegerValueTooLarge flag set.
 *
 * This function is also used to extract single- and double-precision floating
 * point values (SinglePrecisionFloat == Value32Bit and DoublePrecisionFloat ==
 * Value64Bit).
 */
uint64_t _cbor_value_decode_int64_internal(const CborValue *value)
{
    cbor_assert(value->flags & CborIteratorFlag_IntegerValueTooLarge ||
                value->type == CborFloatType || value->type == CborDoubleType);

    /* since the additional information can only be Value32Bit or Value64Bit,
     * we just need to test for the one bit those two options differ */
    cbor_assert((*value->ptr & SmallValueMask) == Value32Bit || (*value->ptr & SmallValueMask) == Value64Bit);
    if ((*value->ptr & 1) == (Value32Bit & 1))
        return get32(value->ptr + 1);

    cbor_assert((*value->ptr & SmallValueMask) == Value64Bit);
    return get64(value->ptr + 1);
}

/**
 * Initializes the CBOR parser for parsing \a size bytes beginning at \a
 * buffer. Parsing will use flags set in \a flags. The iterator to the first
 * element is returned in \a it.
 *
 * The \a parser structure needs to remain valid throughout the decoding
 * process. It is not thread-safe to share one CborParser among multiple
 * threads iterating at the same time, but the object can be copied so multiple
 * threads can iterate.
 */
CborError cbor_parser_init(const uint8_t *buffer, size_t size, int flags, CborParser *parser, CborValue *it)
{
    memset(parser, 0, sizeof(*parser));
    parser->end = buffer + size;
    parser->flags = flags;
    it->parser = parser;
    it->ptr = buffer;
    it->remaining = 1;      /* there's one type altogether, usually an array or map */
    return preparse_value(it);
}

/**
 * \fn bool cbor_value_at_end(const CborValue *it)
 *
 * Returns true if \a it has reached the end of the iteration, usually when
 * advancing after the last item in an array or map.
 *
 * In the case of the outermost CborValue object, this function returns true
 * after decoding a single element. A pointer to the first byte of the
 * remaining data (if any) can be obtained with cbor_value_get_next_byte().
 *
 * \sa cbor_value_advance(), cbor_value_is_valid(), cbor_value_get_next_byte()
 */

/**
 * \fn const uint8_t *cbor_value_get_next_byte(const CborValue *it)
 *
 * Returns a pointer to the next byte that would be decoded if this CborValue
 * object were advanced.
 *
 * This function is useful if cbor_value_at_end() returns true for the
 * outermost CborValue: the pointer returned is the first byte of the data
 * remaining in the buffer, if any. Code can decide whether to begin decoding a
 * new CBOR data stream from this point, or parse some other data appended to
 * the same buffer.
 *
 * This function may be used even after a parsing error. If that occurred,
 * then this function returns a pointer to where the parsing error occurred.
 * Note that the error recovery is not precise and the pointer may not indicate
 * the exact byte containing bad data.
 *
 * \sa cbor_value_at_end()
 */

/**
 * \fn bool cbor_value_is_valid(const CborValue *it)
 *
 * Returns true if the iterator \a it contains a valid value. Invalid iterators
 * happen when iteration reaches the end of a container (see \ref
 * cbor_value_at_end()) or when a search function resulted in no matches.
 *
 * \sa cbor_value_advance(), cbor_value_at_end(), cbor_value_get_type()
 */

/**
 * Performs a basic validation of the CBOR stream pointed by \a it and returns
 * the error it found. If no error was found, it returns CborNoError and the
 * application can iterate over the items with certainty that no other errors
 * will appear during parsing.
 *
 * A basic validation checks for:
 * \list
 *   \li absence of undefined additional information bytes;
 *   \li well-formedness of all numbers, lengths, and simple values;
 *   \li string contents match reported sizes;
 *   \li arrays and maps contain the number of elements they are reported to have;
 * \endlist
 *
 * For further checks, see cbor_value_validate().
 *
 * This function has the same timing and memory requirements as
 * cbor_value_advance().
 *
 * \sa cbor_value_validate(), cbor_value_advance()
 */
CborError cbor_value_validate_basic(const CborValue *it)
{
    CborValue value = *it;
    return cbor_value_advance(&value);
}

/**
 * Advances the CBOR value \a it by one fixed-size position. Fixed-size types
 * are: integers, tags, simple types (including boolean, null and undefined
 * values) and floating point types.
 *
 * If the type is not of fixed size, this function has undefined behavior. Code
 * must be sure that the current type is one of the fixed-size types before
 * calling this function. This function is provided because it can guarantee
 * that it runs in constant time (O(1)).
 *
 * If the caller is not able to determine whether the type is fixed or not, code
 * can use the cbor_value_advance() function instead.
 *
 * \sa cbor_value_at_end(), cbor_value_advance(), cbor_value_enter_container(), cbor_value_leave_container()
 */
CborError cbor_value_advance_fixed(CborValue *it)
{
    cbor_assert(it->type != CborInvalidType);
    cbor_assert(is_fixed_type(it->type));
    if (!it->remaining)
        return CborErrorAdvancePastEOF;
    return advance_internal(it);
}

static CborError advance_recursive(CborValue *it, int nestingLevel)
{
    if (is_fixed_type(it->type))
        return advance_internal(it);

    if (!cbor_value_is_container(it)) {
        size_t len = SIZE_MAX;
        return _cbor_value_copy_string(it, NULL, &len, it);
    }

    /* map or array */
    if (nestingLevel == 0)
        return CborErrorNestingTooDeep;

    CborError err;
    CborValue recursed;
    err = cbor_value_enter_container(it, &recursed);
    if (err)
        return err;
    while (!cbor_value_at_end(&recursed)) {
        err = advance_recursive(&recursed, nestingLevel - 1);
        if (err)
            return err;
    }
    return cbor_value_leave_container(it, &recursed);
}


/**
 * Advances the CBOR value \a it by one element, skipping over containers.
 * Unlike cbor_value_advance_fixed(), this function can be called on a CBOR
 * value of any type. However, if the type is a container (map or array) or a
 * string with a chunked payload, this function will not run in constant time
 * and will recurse into itself (it will run on O(n) time for the number of
 * elements or chunks and will use O(n) memory for the number of nested
 * containers).
 *
 * The number of recursions can be limited at compile time to avoid stack
 * exhaustion in constrained systems.
 *
 * \sa cbor_value_at_end(), cbor_value_advance_fixed(), cbor_value_enter_container(), cbor_value_leave_container()
 */
CborError cbor_value_advance(CborValue *it)
{
    cbor_assert(it->type != CborInvalidType);
    if (!it->remaining)
        return CborErrorAdvancePastEOF;
    return advance_recursive(it, CBOR_PARSER_MAX_RECURSIONS);
}

/**
 * \fn bool cbor_value_is_tag(const CborValue *value)
 *
 * Returns true if the iterator \a value is valid and points to a CBOR tag.
 *
 * \sa cbor_value_get_tag(), cbor_value_skip_tag()
 */

/**
 * \fn CborError cbor_value_get_tag(const CborValue *value, CborTag *result)
 *
 * Retrieves the CBOR tag value that \a value points to and stores it in \a
 * result. If the iterator \a value does not point to a CBOR tag value, the
 * behavior is undefined, so checking with \ref cbor_value_get_type or with
 * \ref cbor_value_is_tag is recommended.
 *
 * \sa cbor_value_get_type(), cbor_value_is_valid(), cbor_value_is_tag()
 */

/**
 * Advances the CBOR value \a it until it no longer points to a tag. If \a it is
 * already not pointing to a tag, then this function returns it unchanged.
 *
 * This function does not run in constant time: it will run on O(n) for n being
 * the number of tags. It does use constant memory (O(1) memory requirements).
 *
 * \sa cbor_value_advance_fixed(), cbor_value_advance()
 */
CborError cbor_value_skip_tag(CborValue *it)
{
    while (cbor_value_is_tag(it)) {
        CborError err = cbor_value_advance_fixed(it);
        if (err)
            return err;
    }
    return CborNoError;
}

/**
 * \fn bool cbor_value_is_container(const CborValue *it)
 *
 * Returns true if the \a it value is a container and requires recursion in
 * order to decode (maps and arrays), false otherwise.
 */

/**
 * Creates a CborValue iterator pointing to the first element of the container
 * represented by \a it and saves it in \a recursed. The \a it container object
 * needs to be kept and passed again to cbor_value_leave_container() in order
 * to continue iterating past this container.
 *
 * The \a it CborValue iterator must point to a container.
 *
 * \sa cbor_value_is_container(), cbor_value_leave_container(), cbor_value_advance()
 */
CborError cbor_value_enter_container(const CborValue *it, CborValue *recursed)
{
    cbor_assert(cbor_value_is_container(it));
    *recursed = *it;

    if (it->flags & CborIteratorFlag_UnknownLength) {
        recursed->remaining = UINT32_MAX;
        ++recursed->ptr;
    } else {
        uint64_t len;
        CborError err = _cbor_value_extract_number(&recursed->ptr, recursed->parser->end, &len);
        cbor_assert(err == CborNoError);

        recursed->remaining = (uint32_t)len;
        if (recursed->remaining != len || len == UINT32_MAX) {
            /* back track the pointer to indicate where the error occurred */
            recursed->ptr = it->ptr;
            return CborErrorDataTooLarge;
        }
        if (recursed->type == CborMapType) {
            /* maps have keys and values, so we need to multiply by 2 */
            if (recursed->remaining > UINT32_MAX / 2) {
                /* back track the pointer to indicate where the error occurred */
                recursed->ptr = it->ptr;
                return CborErrorDataTooLarge;
            }
            recursed->remaining *= 2;
        }
        if (len == 0) {
            /* the case of the empty container */
            recursed->type = CborInvalidType;
            return CborNoError;
        }
    }
    return preparse_next_value_nodecrement(recursed);
}

/**
 * Updates \a it to point to the next element after the container. The \a
 * recursed object needs to point to the element obtained either by advancing
 * the last element of the container (via cbor_value_advance(),
 * cbor_value_advance_fixed(), a nested cbor_value_leave_container(), or the \c
 * next pointer from cbor_value_copy_string() or cbor_value_dup_string()).
 *
 * The \a it and \a recursed parameters must be the exact same as passed to
 * cbor_value_enter_container().
 *
 * \sa cbor_value_enter_container(), cbor_value_at_end()
 */
CborError cbor_value_leave_container(CborValue *it, const CborValue *recursed)
{
    cbor_assert(cbor_value_is_container(it));
    cbor_assert(recursed->type == CborInvalidType);
    it->ptr = recursed->ptr;
    return preparse_next_value(it);
}


/**
 * \fn CborType cbor_value_get_type(const CborValue *value)
 *
 * Returns the type of the CBOR value that the iterator \a value points to. If
 * \a value does not point to a valid value, this function returns \ref
 * CborInvalidType.
 *
 * TinyCBOR also provides functions to test directly if a given CborValue object
 * is of a given type, like cbor_value_is_text_string() and cbor_value_is_null().
 *
 * \sa cbor_value_is_valid()
 */

/**
 * \fn bool cbor_value_is_null(const CborValue *value)
 *
 * Returns true if the iterator \a value is valid and points to a CBOR null type.
 *
 * \sa cbor_value_is_valid(), cbor_value_is_undefined()
 */

/**
 * \fn bool cbor_value_is_undefined(const CborValue *value)
 *
 * Returns true if the iterator \a value is valid and points to a CBOR undefined type.
 *
 * \sa cbor_value_is_valid(), cbor_value_is_null()
 */

/**
 * \fn bool cbor_value_is_boolean(const CborValue *value)
 *
 * Returns true if the iterator \a value is valid and points to a CBOR boolean
 * type (true or false).
 *
 * \sa cbor_value_is_valid(), cbor_value_get_boolean()
 */

/**
 * \fn CborError cbor_value_get_boolean(const CborValue *value, bool *result)
 *
 * Retrieves the boolean value that \a value points to and stores it in \a
 * result. If the iterator \a value does not point to a boolean value, the
 * behavior is undefined, so checking with \ref cbor_value_get_type or with
 * \ref cbor_value_is_boolean is recommended.
 *
 * \sa cbor_value_get_type(), cbor_value_is_valid(), cbor_value_is_boolean()
 */

/**
 * \fn bool cbor_value_is_simple_type(const CborValue *value)
 *
 * Returns true if the iterator \a value is valid and points to a CBOR Simple Type
 * type (other than true, false, null and undefined).
 *
 * \sa cbor_value_is_valid(), cbor_value_get_simple_type()
 */

/**
 * \fn CborError cbor_value_get_simple_type(const CborValue *value, uint8_t *result)
 *
 * Retrieves the CBOR Simple Type value that \a value points to and stores it
 * in \a result. If the iterator \a value does not point to a simple_type
 * value, the behavior is undefined, so checking with \ref cbor_value_get_type
 * or with \ref cbor_value_is_simple_type is recommended.
 *
 * \sa cbor_value_get_type(), cbor_value_is_valid(), cbor_value_is_simple_type()
 */

/**
 * \fn bool cbor_value_is_integer(const CborValue *value)
 *
 * Returns true if the iterator \a value is valid and points to a CBOR integer
 * type.
 *
 * \sa cbor_value_is_valid(), cbor_value_get_int, cbor_value_get_int64, cbor_value_get_uint64, cbor_value_get_raw_integer
 */

/**
 * \fn bool cbor_value_is_unsigned_integer(const CborValue *value)
 *
 * Returns true if the iterator \a value is valid and points to a CBOR unsigned
 * integer type (positive values or zero).
 *
 * \sa cbor_value_is_valid(), cbor_value_get_uint64()
 */

/**
 * \fn bool cbor_value_is_negative_integer(const CborValue *value)
 *
 * Returns true if the iterator \a value is valid and points to a CBOR negative
 * integer type.
 *
 * \sa cbor_value_is_valid(), cbor_value_get_int, cbor_value_get_int64, cbor_value_get_raw_integer
 */

/**
 * \fn CborError cbor_value_get_int(const CborValue *value, int *result)
 *
 * Retrieves the CBOR integer value that \a value points to and stores it in \a
 * result. If the iterator \a value does not point to an integer value, the
 * behavior is undefined, so checking with \ref cbor_value_get_type or with
 * \ref cbor_value_is_integer is recommended.
 *
 * Note that this function does not do range-checking: integral values that do
 * not fit in a variable of type \c{int} are silently truncated to fit. Use
 * cbor_value_get_int_checked() if that is not acceptable.
 *
 * \sa cbor_value_get_type(), cbor_value_is_valid(), cbor_value_is_integer()
 */

/**
 * \fn CborError cbor_value_get_int64(const CborValue *value, int64_t *result)
 *
 * Retrieves the CBOR integer value that \a value points to and stores it in \a
 * result. If the iterator \a value does not point to an integer value, the
 * behavior is undefined, so checking with \ref cbor_value_get_type or with
 * \ref cbor_value_is_integer is recommended.
 *
 * Note that this function does not do range-checking: integral values that do
 * not fit in a variable of type \c{int64_t} are silently truncated to fit. Use
 * cbor_value_get_int64_checked() that is not acceptable.
 *
 * \sa cbor_value_get_type(), cbor_value_is_valid(), cbor_value_is_integer()
 */

/**
 * \fn CborError cbor_value_get_uint64(const CborValue *value, uint64_t *result)
 *
 * Retrieves the CBOR integer value that \a value points to and stores it in \a
 * result. If the iterator \a value does not point to an unsigned integer
 * value, the behavior is undefined, so checking with \ref cbor_value_get_type
 * or with \ref cbor_value_is_unsigned_integer is recommended.
 *
 * \sa cbor_value_get_type(), cbor_value_is_valid(), cbor_value_is_unsigned_integer()
 */

/**
 * \fn CborError cbor_value_get_raw_integer(const CborValue *value, uint64_t *result)
 *
 * Retrieves the CBOR integer value that \a value points to and stores it in \a
 * result. If the iterator \a value does not point to an integer value, the
 * behavior is undefined, so checking with \ref cbor_value_get_type or with
 * \ref cbor_value_is_integer is recommended.
 *
 * This function is provided because CBOR negative integers can assume values
 * that cannot be represented with normal 64-bit integer variables.
 *
 * If the integer is unsigned (that is, if cbor_value_is_unsigned_integer()
 * returns true), then \a result will contain the actual value. If the integer
 * is negative, then \a result will contain the absolute value of that integer,
 * minus one. That is, \c {actual = -result - 1}. On architectures using two's
 * complement for representation of negative integers, it is equivalent to say
 * that \a result will contain the bitwise negation of the actual value.
 *
 * \sa cbor_value_get_type(), cbor_value_is_valid(), cbor_value_is_integer()
 */

/**
 * Retrieves the CBOR integer value that \a value points to and stores it in \a
 * result. If the iterator \a value does not point to an integer value, the
 * behavior is undefined, so checking with \ref cbor_value_get_type or with
 * \ref cbor_value_is_integer is recommended.
 *
 * Unlike \ref cbor_value_get_int64(), this function performs a check to see if the
 * stored integer fits in \a result without data loss. If the number is outside
 * the valid range for the data type, this function returns the recoverable
 * error CborErrorDataTooLarge. In that case, use either
 * cbor_value_get_uint64() (if the number is positive) or
 * cbor_value_get_raw_integer().
 *
 * \sa cbor_value_get_type(), cbor_value_is_valid(), cbor_value_is_integer(), cbor_value_get_int64()
 */
CborError cbor_value_get_int64_checked(const CborValue *value, int64_t *result)
{
    cbor_assert(cbor_value_is_integer(value));
    uint64_t v = _cbor_value_extract_int64_helper(value);

    /* Check before converting, as the standard says (C11 6.3.1.3 paragraph 3):
     * "[if] the new type is signed and the value cannot be represented in it; either the
     *  result is implementation-defined or an implementation-defined signal is raised."
     *
     * The range for int64_t is -2^63 to 2^63-1 (int64_t is required to be
     * two's complement, C11 7.20.1.1 paragraph 3), which in CBOR is
     * represented the same way, differing only on the "sign bit" (the major
     * type).
     */

    if (unlikely(v > (uint64_t)INT64_MAX))
        return CborErrorDataTooLarge;

    *result = v;
    if (value->flags & CborIteratorFlag_NegativeInteger)
        *result = -*result - 1;
    return CborNoError;
}

/**
 * Retrieves the CBOR integer value that \a value points to and stores it in \a
 * result. If the iterator \a value does not point to an integer value, the
 * behavior is undefined, so checking with \ref cbor_value_get_type or with
 * \ref cbor_value_is_integer is recommended.
 *
 * Unlike \ref cbor_value_get_int(), this function performs a check to see if the
 * stored integer fits in \a result without data loss. If the number is outside
 * the valid range for the data type, this function returns the recoverable
 * error CborErrorDataTooLarge. In that case, use one of the other integer
 * functions to obtain the value.
 *
 * \sa cbor_value_get_type(), cbor_value_is_valid(), cbor_value_is_integer(), cbor_value_get_int64(),
 *     cbor_value_get_uint64(), cbor_value_get_int64_checked(), cbor_value_get_raw_integer()
 */
CborError cbor_value_get_int_checked(const CborValue *value, int *result)
{
    cbor_assert(cbor_value_is_integer(value));
    uint64_t v = _cbor_value_extract_int64_helper(value);

    /* Check before converting, as the standard says (C11 6.3.1.3 paragraph 3):
     * "[if] the new type is signed and the value cannot be represented in it; either the
     *  result is implementation-defined or an implementation-defined signal is raised."
     *
     * But we can convert from signed to unsigned without fault (paragraph 2).
     *
     * The range for int is implementation-defined and int is not guaranteed to use
     * two's complement representation (although int32_t is).
     */

    if (value->flags & CborIteratorFlag_NegativeInteger) {
        if (unlikely(v > (unsigned) -(INT_MIN + 1)))
            return CborErrorDataTooLarge;

        *result = (int)v;
        *result = -*result - 1;
    } else {
        if (unlikely(v > (uint64_t)INT_MAX))
            return CborErrorDataTooLarge;

        *result = (int)v;
    }
    return CborNoError;

}

/**
 * \fn bool cbor_value_is_length_known(const CborValue *value)
 *
 * Returns true if the length of this type is known without calculation. That
 * is, if the length of this CBOR string, map or array is encoded in the data
 * stream, this function returns true. If the length is not encoded, it returns
 * false.
 *
 * If the length is known, code can call cbor_value_get_string_length(),
 * cbor_value_get_array_length() or cbor_value_get_map_length() to obtain the
 * length. If the length is not known but is necessary, code can use the
 * cbor_value_calculate_string_length() function (no equivalent function is
 * provided for maps and arrays).
 */

/**
 * \fn bool cbor_value_is_text_string(const CborValue *value)
 *
 * Returns true if the iterator \a value is valid and points to a CBOR text
 * string. CBOR text strings are UTF-8 encoded and usually contain
 * human-readable text.
 *
 * \sa cbor_value_is_valid(), cbor_value_get_string_length(), cbor_value_calculate_string_length(),
 *     cbor_value_copy_text_string(), cbor_value_dup_text_string()
 */

/**
 * \fn bool cbor_value_is_byte_string(const CborValue *value)
 *
 * Returns true if the iterator \a value is valid and points to a CBOR text
 * string. CBOR byte strings are binary data with no specified encoding or
 * format.
 *
 * \sa cbor_value_is_valid(), cbor_value_get_string_length(), cbor_value_calculate_string_length(),
 *     cbor_value_copy_byte_string(), cbor_value_dup_byte_string()
 */

/**
 * \fn CborError cbor_value_get_string_length(const CborValue *value, size_t *length)
 *
 * Extracts the length of the byte or text string that \a value points to and
 * stores it in \a result. If the iterator \a value does not point to a text
 * string or a byte string, the behaviour is undefined, so checking with \ref
 * cbor_value_get_type, with \ref cbor_value_is_text_string or \ref
 * cbor_value_is_byte_string is recommended.
 *
 * If the length of this string is not encoded in the CBOR data stream, this
 * function will return the recoverable error CborErrorUnknownLength. You may
 * also check whether that is the case by using cbor_value_is_length_known().
 *
 * If the length of the string is required but the length was not encoded, use
 * cbor_value_calculate_string_length(), but note that that function does not
 * run in constant time.
 *
 * \note On 32-bit platforms, this function will return error condition of \ref
 * CborErrorDataTooLarge if the stream indicates a length that is too big to
 * fit in 32-bit.
 *
 * \sa cbor_value_is_valid(), cbor_value_is_length_known(), cbor_value_calculate_string_length()
 */

/**
 * Calculates the length of the byte or text string that \a value points to and
 * stores it in \a len. If the iterator \a value does not point to a text
 * string or a byte string, the behaviour is undefined, so checking with \ref
 * cbor_value_get_type, with \ref cbor_value_is_text_string or \ref
 * cbor_value_is_byte_string is recommended.
 *
 * This function is different from cbor_value_get_string_length() in that it
 * calculates the length even for strings sent in chunks. For that reason, this
 * function may not run in constant time (it will run in O(n) time on the
 * number of chunks). It does use constant memory (O(1)).
 *
 * \note On 32-bit platforms, this function will return error condition of \ref
 * CborErrorDataTooLarge if the stream indicates a length that is too big to
 * fit in 32-bit.
 *
 * \sa cbor_value_get_string_length(), cbor_value_copy_text_string(), cbor_value_copy_byte_string(), cbor_value_is_length_known()
 */
CborError cbor_value_calculate_string_length(const CborValue *value, size_t *len)
{
    *len = SIZE_MAX;
    return _cbor_value_copy_string(value, NULL, len, NULL);
}

static inline void prepare_string_iteration(CborValue *it)
{
    if (!cbor_value_is_length_known(it)) {
        /* chunked string: we're before the first chunk;
         * advance to the first chunk */
        ++it->ptr;
        it->flags |= CborIteratorFlag_IteratingStringChunks;
    }
}

CborError CBOR_INTERNAL_API_CC _cbor_value_prepare_string_iteration(CborValue *it)
{
    cbor_assert((it->flags & CborIteratorFlag_IteratingStringChunks) == 0);
    prepare_string_iteration(it);

    /* are we at the end? */
    if (it->ptr == it->parser->end)
        return CborErrorUnexpectedEOF;
    return CborNoError;
}

static CborError get_string_chunk(CborValue *it, const void **bufferptr, size_t *len)
{
    CborError err;

    /* Possible states:
     * length known | iterating | meaning
     *     no       |    no     | before the first chunk of a chunked string
     *     yes      |    no     | at a non-chunked string
     *     no       |    yes    | second or later chunk
     *     yes      |    yes    | after a non-chunked string
     */
    if (it->flags & CborIteratorFlag_IteratingStringChunks) {
        /* already iterating */
        if (cbor_value_is_length_known(it)) {
            /* if the length was known, it wasn't chunked, so finish iteration */
            goto last_chunk;
        }
    } else {
        prepare_string_iteration(it);
    }

    /* are we at the end? */
    if (it->ptr == it->parser->end)
        return CborErrorUnexpectedEOF;

    if (*it->ptr == BreakByte) {
        /* last chunk */
        ++it->ptr;
last_chunk:
        *bufferptr = NULL;
        *len = 0;
        return preparse_next_value(it);
    } else if ((uint8_t)(*it->ptr & MajorTypeMask) == it->type) {
        err = extract_length(it->parser, &it->ptr, len);
        if (err)
            return err;
        if (*len > (size_t)(it->parser->end - it->ptr))
            return CborErrorUnexpectedEOF;

        *bufferptr = it->ptr;
        it->ptr += *len;
    } else {
        return CborErrorIllegalType;
    }

    it->flags |= CborIteratorFlag_IteratingStringChunks;
    return CborNoError;
}

<<<<<<< HEAD
/**
 * \fn CborError cbor_value_get_text_string_chunk(const CborValue *value, const char **bufferptr, size_t *len, CborValue *next)
 *
 * Extracts one text string chunk pointed to by \a value and stores a pointer
 * to the data in \a buffer and the size in \a len, which must not be null. If
 * no more chunks are available, then \a bufferptr will be set to null. This
 * function may be used to iterate over any string without causing its contents
 * to be copied to a separate buffer, like the convenience function
 * cbor_value_copy_text_string() does.
 *
 * It is designed to be used in code like:
 *
 * \code
 *   if (cbor_value_is_text_string(value)) {
 *       char *ptr;
 *       size_t len;
 *       while (1) {
 *           err = cbor_value_get_text_string_chunk(value, &ptr, &len, &value));
 *           if (err) return err;
 *           if (ptr == NULL) return CborNoError;
 *           consume(ptr, len);
 *       }
 *   }
 * \endcode
 *
 * If the iterator \a value does not point to a text string, the behaviour is
 * undefined, so checking with \ref cbor_value_get_type or \ref
 * cbor_value_is_text_string is recommended.
 *
 * The \a next pointer, if not null, will be updated to point to the next item
 * after this string. During iteration, the pointer must only be passed back
 * again to this function; passing it to any other function in this library
 * results in undefined behavior. If there are no more chunks to be read from
 * \a value, then \a next will be set to the next item after this string; if \a
 * value points to the last item, then \a next will be invalid.
 *
 * \note This function does not perform UTF-8 validation on the incoming text
 * string.
 *
 * \sa cbor_value_dup_text_string(), cbor_value_copy_text_string(), cbor_value_caculate_string_length(), cbor_value_get_byte_string_chunk()
 */

/**
 * \fn CborError cbor_value_get_byte_string_chunk(const CborValue *value, const char **bufferptr, size_t *len, CborValue *next)
 *
 * Extracts one byte string chunk pointed to by \a value and stores a pointer
 * to the data in \a buffer and the size in \a len, which must not be null. If
 * no more chunks are available, then \a bufferptr will be set to null. This
 * function may be used to iterate over any string without causing its contents
 * to be copied to a separate buffer, like the convenience function
 * cbor_value_copy_byte_string() does.
 *
 * It is designed to be used in code like:
 *
 * \code
 *   if (cbor_value_is_byte_string(value)) {
 *       char *ptr;
 *       size_t len;
 *       while (1) {
 *           err = cbor_value_get_byte_string_chunk(value, &ptr, &len, &value));
 *           if (err) return err;
 *           if (ptr == NULL) return CborNoError;
 *           consume(ptr, len);
 *       }
 *   }
 * \endcode
 *
 * If the iterator \a value does not point to a byte string, the behaviour is
 * undefined, so checking with \ref cbor_value_get_type or \ref
 * cbor_value_is_byte_string is recommended.
 *
 * The \a next pointer, if not null, will be updated to point to the next item
 * after this string. During iteration, the pointer must only be passed back
 * again to this function; passing it to any other function in this library
 * results in undefined behavior. If there are no more chunks to be read from
 * \a value, then \a next will be set to the next item after this string; if \a
 * value points to the last item, then \a next will be invalid.
 *
 * \sa cbor_value_dup_byte_string(), cbor_value_copy_byte_string(), cbor_value_caculate_string_length(), cbor_value_get_text_string_chunk()
 */

CborError _cbor_value_get_string_chunk(const CborValue *value, const void **bufferptr,
                                                        size_t *len, CborValue *next)
=======
CborError CBOR_INTERNAL_API_CC
_cbor_value_get_string_chunk(const CborValue *value, const void **bufferptr,
                             size_t *len, CborValue *next)
>>>>>>> 3642f49d
{
    CborValue tmp;
    if (!next)
        next = &tmp;
    *next = *value;
    return get_string_chunk(next, bufferptr, len);
}

/* We return uintptr_t so that we can pass memcpy directly as the iteration
 * function. The choice is to optimize for memcpy, which is used in the base
 * parser API (cbor_value_copy_string), while memcmp is used in convenience API
 * only. */
typedef uintptr_t (*IterateFunction)(char *, const uint8_t *, size_t);

static uintptr_t iterate_noop(char *dest, const uint8_t *src, size_t len)
{
    (void)dest;
    (void)src;
    (void)len;
    return true;
}

static uintptr_t iterate_memcmp(char *s1, const uint8_t *s2, size_t len)
{
    return memcmp(s1, (const char *)s2, len) == 0;
}

static uintptr_t iterate_memcpy(char *dest, const uint8_t *src, size_t len)
{
    return (uintptr_t)memcpy(dest, src, len);
}

static CborError iterate_string_chunks(const CborValue *value, char *buffer, size_t *buflen,
                                       bool *result, CborValue *next, IterateFunction func)
{
    cbor_assert(cbor_value_is_byte_string(value) || cbor_value_is_text_string(value));

    CborError err;
    CborValue tmp;
    size_t total = 0;
    const void *ptr;

    if (!next)
        next = &tmp;
    *next = *value;
    *result = true;

    while (1) {
        size_t newTotal;
        size_t chunkLen;
        err = get_string_chunk(next, &ptr, &chunkLen);
        if (err)
            return err;
        if (!ptr)
            break;

        if (unlikely(add_check_overflow(total, chunkLen, &newTotal)))
            return CborErrorDataTooLarge;

        if (*result && *buflen >= newTotal)
            *result = !!func(buffer + total, (const uint8_t *)ptr, chunkLen);
        else
            *result = false;

        total = newTotal;
    }

    /* is there enough room for the ending NUL byte? */
    if (*result && *buflen > total) {
        uint8_t nul[] = { 0 };
        *result = !!func(buffer + total, nul, 1);
    }
    *buflen = total;
    return CborNoError;
}

/**
 * \fn CborError cbor_value_copy_text_string(const CborValue *value, char *buffer, size_t *buflen, CborValue *next)
 *
 * Copies the string pointed to by \a value into the buffer provided at \a buffer
 * of \a buflen bytes. If \a buffer is a NULL pointer, this function will not
 * copy anything and will only update the \a next value.
 *
 * If the iterator \a value does not point to a text string, the behaviour is
 * undefined, so checking with \ref cbor_value_get_type or \ref
 * cbor_value_is_text_string is recommended.
 *
 * If the provided buffer length was too small, this function returns an error
 * condition of \ref CborErrorOutOfMemory. If you need to calculate the length
 * of the string in order to preallocate a buffer, use
 * cbor_value_calculate_string_length().
 *
 * On success, this function sets the number of bytes copied to \c{*buflen}. If
 * the buffer is large enough, this function will insert a null byte after the
 * last copied byte, to facilitate manipulation of text strings. That byte is
 * not included in the returned value of \c{*buflen}. If there was no space for
 * the terminating null, no error is returned, so callers must check the value
 * of *buflen after the call, before relying on the '\0'; if it has not been
 * changed by the call, there is no '\0'-termination on the buffer's contents.
 *
 * The \a next pointer, if not null, will be updated to point to the next item
 * after this string. If \a value points to the last item, then \a next will be
 * invalid.
 *
 * This function may not run in constant time (it will run in O(n) time on the
 * number of chunks). It requires constant memory (O(1)).
 *
 * \note This function does not perform UTF-8 validation on the incoming text
 * string.
 *
 * \sa cbor_value_get_text_string_chunk() cbor_value_dup_text_string(), cbor_value_copy_byte_string(), cbor_value_get_string_length(), cbor_value_calculate_string_length()
 */

/**
 * \fn CborError cbor_value_copy_byte_string(const CborValue *value, uint8_t *buffer, size_t *buflen, CborValue *next)
 *
 * Copies the string pointed by \a value into the buffer provided at \a buffer
 * of \a buflen bytes. If \a buffer is a NULL pointer, this function will not
 * copy anything and will only update the \a next value.
 *
 * If the iterator \a value does not point to a byte string, the behaviour is
 * undefined, so checking with \ref cbor_value_get_type or \ref
 * cbor_value_is_byte_string is recommended.
 *
 * If the provided buffer length was too small, this function returns an error
 * condition of \ref CborErrorOutOfMemory. If you need to calculate the length
 * of the string in order to preallocate a buffer, use
 * cbor_value_calculate_string_length().
 *
 * On success, this function sets the number of bytes copied to \c{*buflen}. If
 * the buffer is large enough, this function will insert a null byte after the
 * last copied byte, to facilitate manipulation of null-terminated strings.
 * That byte is not included in the returned value of \c{*buflen}.
 *
 * The \a next pointer, if not null, will be updated to point to the next item
 * after this string. If \a value points to the last item, then \a next will be
 * invalid.
 *
 * This function may not run in constant time (it will run in O(n) time on the
 * number of chunks). It requires constant memory (O(1)).
 *
 * \sa cbor_value_get_byte_string_chunk(), cbor_value_dup_text_string(), cbor_value_copy_text_string(), cbor_value_get_string_length(), cbor_value_calculate_string_length()
 */

CborError _cbor_value_copy_string(const CborValue *value, void *buffer,
                                 size_t *buflen, CborValue *next)
{
    bool copied_all;
    CborError err = iterate_string_chunks(value, (char*)buffer, buflen, &copied_all, next,
                                          buffer ? iterate_memcpy : iterate_noop);
    return err ? err :
                 copied_all ? CborNoError : CborErrorOutOfMemory;
}

/**
 * Compares the entry \a value with the string \a string and stores the result
 * in \a result. If the value is different from \a string \a result will
 * contain \c false.
 *
 * The entry at \a value may be a tagged string. If \a value is not a string or
 * a tagged string, the comparison result will be false.
 *
 * CBOR requires text strings to be encoded in UTF-8, but this function does
 * not validate either the strings in the stream or the string \a string to be
 * matched. Moreover, comparison is done on strict codepoint comparison,
 * without any Unicode normalization.
 *
 * This function may not run in constant time (it will run in O(n) time on the
 * number of chunks). It requires constant memory (O(1)).
 *
 * \sa cbor_value_skip_tag(), cbor_value_copy_text_string()
 */
CborError cbor_value_text_string_equals(const CborValue *value, const char *string, bool *result)
{
    CborValue copy = *value;
    CborError err = cbor_value_skip_tag(&copy);
    if (err)
        return err;
    if (!cbor_value_is_text_string(&copy)) {
        *result = false;
        return CborNoError;
    }

    size_t len = strlen(string);
    return iterate_string_chunks(&copy, CONST_CAST(char *, string), &len, result, NULL, iterate_memcmp);
}

/**
 * \fn bool cbor_value_is_array(const CborValue *value)
 *
 * Returns true if the iterator \a value is valid and points to a CBOR array.
 *
 * \sa cbor_value_is_valid(), cbor_value_is_map()
 */

/**
 * \fn CborError cbor_value_get_array_length(const CborValue *value, size_t *length)
 *
 * Extracts the length of the CBOR array that \a value points to and stores it
 * in \a result. If the iterator \a value does not point to a CBOR array, the
 * behaviour is undefined, so checking with \ref cbor_value_get_type or \ref
 * cbor_value_is_array is recommended.
 *
 * If the length of this array is not encoded in the CBOR data stream, this
 * function will return the recoverable error CborErrorUnknownLength. You may
 * also check whether that is the case by using cbor_value_is_length_known().
 *
 * \note On 32-bit platforms, this function will return error condition of \ref
 * CborErrorDataTooLarge if the stream indicates a length that is too big to
 * fit in 32-bit.
 *
 * \sa cbor_value_is_valid(), cbor_value_is_length_known()
 */

/**
 * \fn bool cbor_value_is_map(const CborValue *value)
 *
 * Returns true if the iterator \a value is valid and points to a CBOR map.
 *
 * \sa cbor_value_is_valid(), cbor_value_is_array()
 */

/**
 * \fn CborError cbor_value_get_map_length(const CborValue *value, size_t *length)
 *
 * Extracts the length of the CBOR map that \a value points to and stores it in
 * \a result. If the iterator \a value does not point to a CBOR map, the
 * behaviour is undefined, so checking with \ref cbor_value_get_type or \ref
 * cbor_value_is_map is recommended.
 *
 * If the length of this map is not encoded in the CBOR data stream, this
 * function will return the recoverable error CborErrorUnknownLength. You may
 * also check whether that is the case by using cbor_value_is_length_known().
 *
 * \note On 32-bit platforms, this function will return error condition of \ref
 * CborErrorDataTooLarge if the stream indicates a length that is too big to
 * fit in 32-bit.
 *
 * \sa cbor_value_is_valid(), cbor_value_is_length_known()
 */

/**
 * Attempts to find the value in map \a map that corresponds to the text string
 * entry \a string. If the iterator \a value does not point to a CBOR map, the
 * behaviour is undefined, so checking with \ref cbor_value_get_type or \ref
 * cbor_value_is_map is recommended.
 *
 * If the item is found, it is stored in \a result. If no item is found
 * matching the key, then \a result will contain an element of type \ref
 * CborInvalidType. Matching is performed using
 * cbor_value_text_string_equals(), so tagged strings will also match.
 *
 * This function has a time complexity of O(n) where n is the number of
 * elements in the map to be searched. In addition, this function is has O(n)
 * memory requirement based on the number of nested containers (maps or arrays)
 * found as elements of this map.
 *
 * \sa cbor_value_is_valid(), cbor_value_text_string_equals(), cbor_value_advance()
 */
CborError cbor_value_map_find_value(const CborValue *map, const char *string, CborValue *element)
{
    cbor_assert(cbor_value_is_map(map));
    size_t len = strlen(string);
    CborError err = cbor_value_enter_container(map, element);
    if (err)
        goto error;

    while (!cbor_value_at_end(element)) {
        /* find the non-tag so we can compare */
        err = cbor_value_skip_tag(element);
        if (err)
            goto error;
        if (cbor_value_is_text_string(element)) {
            bool equals;
            size_t dummyLen = len;
            err = iterate_string_chunks(element, CONST_CAST(char *, string), &dummyLen,
                                        &equals, element, iterate_memcmp);
            if (err)
                goto error;
            if (equals)
                return preparse_value(element);
        } else {
            /* skip this key */
            err = cbor_value_advance(element);
            if (err)
                goto error;
        }

        /* skip this value */
        err = cbor_value_skip_tag(element);
        if (err)
            goto error;
        err = cbor_value_advance(element);
        if (err)
            goto error;
    }

    /* not found */
    element->type = CborInvalidType;
    return CborNoError;

error:
    element->type = CborInvalidType;
    return err;
}

/**
 * \fn bool cbor_value_is_float(const CborValue *value)
 *
 * Returns true if the iterator \a value is valid and points to a CBOR
 * single-precision floating point (32-bit).
 *
 * \sa cbor_value_is_valid(), cbor_value_is_double(), cbor_value_is_half_float()
 */

/**
 * \fn CborError cbor_value_get_float(const CborValue *value, float *result)
 *
 * Retrieves the CBOR single-precision floating point (32-bit) value that \a
 * value points to and stores it in \a result. If the iterator \a value does
 * not point to a single-precision floating point value, the behavior is
 * undefined, so checking with \ref cbor_value_get_type or with \ref
 * cbor_value_is_float is recommended.
 *
 * \sa cbor_value_get_type(), cbor_value_is_valid(), cbor_value_is_float(), cbor_value_get_double()
 */

/**
 * \fn bool cbor_value_is_double(const CborValue *value)
 *
 * Returns true if the iterator \a value is valid and points to a CBOR
 * double-precision floating point (64-bit).
 *
 * \sa cbor_value_is_valid(), cbor_value_is_float(), cbor_value_is_half_float()
 */

/**
 * \fn CborError cbor_value_get_double(const CborValue *value, float *result)
 *
 * Retrieves the CBOR double-precision floating point (64-bit) value that \a
 * value points to and stores it in \a result. If the iterator \a value does
 * not point to a double-precision floating point value, the behavior is
 * undefined, so checking with \ref cbor_value_get_type or with \ref
 * cbor_value_is_double is recommended.
 *
 * \sa cbor_value_get_type(), cbor_value_is_valid(), cbor_value_is_double(), cbor_value_get_float()
 */

/**
 * \fn bool cbor_value_is_half_float(const CborValue *value)
 *
 * Returns true if the iterator \a value is valid and points to a CBOR
 * single-precision floating point (16-bit).
 *
 * \sa cbor_value_is_valid(), cbor_value_is_double(), cbor_value_is_float()
 */

/**
 * Retrieves the CBOR half-precision floating point (16-bit) value that \a
 * value points to and stores it in \a result. If the iterator \a value does
 * not point to a half-precision floating point value, the behavior is
 * undefined, so checking with \ref cbor_value_get_type or with \ref
 * cbor_value_is_half_float is recommended.
 *
 * Note: since the C language does not have a standard type for half-precision
 * floating point, this function takes a \c{void *} as a parameter for the
 * storage area, which must be at least 16 bits wide.
 *
 * \sa cbor_value_get_type(), cbor_value_is_valid(), cbor_value_is_half_float(), cbor_value_get_float()
 */
CborError cbor_value_get_half_float(const CborValue *value, void *result)
{
    cbor_assert(cbor_value_is_half_float(value));

    /* size has been computed already */
    uint16_t v = get16(value->ptr + 1);
    memcpy(result, &v, sizeof(v));
    return CborNoError;
}

/** @} */<|MERGE_RESOLUTION|>--- conflicted
+++ resolved
@@ -1038,7 +1038,6 @@
     return CborNoError;
 }
 
-<<<<<<< HEAD
 /**
  * \fn CborError cbor_value_get_text_string_chunk(const CborValue *value, const char **bufferptr, size_t *len, CborValue *next)
  *
@@ -1122,11 +1121,6 @@
 
 CborError _cbor_value_get_string_chunk(const CborValue *value, const void **bufferptr,
                                                         size_t *len, CborValue *next)
-=======
-CborError CBOR_INTERNAL_API_CC
-_cbor_value_get_string_chunk(const CborValue *value, const void **bufferptr,
-                             size_t *len, CborValue *next)
->>>>>>> 3642f49d
 {
     CborValue tmp;
     if (!next)
